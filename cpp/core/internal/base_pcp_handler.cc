--- conflicted
+++ resolved
@@ -687,21 +687,12 @@
 
 void BasePcpHandler::OnEndpointDisconnect(ClientProxy* client,
                                           const std::string& endpoint_id,
-<<<<<<< HEAD
-                                          CountDownLatch* barrier) {
-  if (stop_.Get()) {
-    if (barrier) barrier->CountDown();
-    return;
-  }
-  RunOnPcpHandlerThread([this, client, endpoint_id, barrier]() {
-=======
                                           CountDownLatch barrier) {
   if (stop_.Get()) {
     barrier.CountDown();
     return;
   }
   RunOnPcpHandlerThread([this, client, endpoint_id, barrier]() mutable {
->>>>>>> d8ebea6f
     auto item = pending_alarms_.find(endpoint_id);
     if (item != pending_alarms_.end()) {
       auto& alarm = item->second;
@@ -709,11 +700,7 @@
       pending_alarms_.erase(item);
     }
     ProcessPreConnectionResultFailure(client, endpoint_id);
-<<<<<<< HEAD
-    barrier->CountDown();
-=======
     barrier.CountDown();
->>>>>>> d8ebea6f
   });
 }
 
