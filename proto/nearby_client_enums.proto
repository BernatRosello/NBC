// Copyright 2020 Google LLC
//
// Licensed under the Apache License, Version 2.0 (the "License");
// you may not use this file except in compliance with the License.
// You may obtain a copy of the License at
//
//     https://www.apache.org/licenses/LICENSE-2.0
//
// Unless required by applicable law or agreed to in writing, software
// distributed under the License is distributed on an "AS IS" BASIS,
// WITHOUT WARRANTIES OR CONDITIONS OF ANY KIND, either express or implied.
// See the License for the specific language governing permissions and
// limitations under the License.

syntax = "proto2";

package location.nearby.proto;

option java_package = "com.google.location.nearby.proto";
option java_outer_classname = "NearbyClientEnums";
option objc_class_prefix = "GNCP";

// The user type that is logging.
enum UserType {
  UNKNOWN_USER_TYPE = 0;
  PRODUCTION = 1;
<<<<<<< HEAD
=======
// nearby:google3-begin
  MODULEFOOD = 2;
  TEST = 3;
  PRESTO_DOGFOOD = 4;
  AUTO_TEST = 5;
// nearby:google3-end
>>>>>>> 3e7bf307
}

// The client that is logging.
enum ClientType {
  UNKNOWN_CLIENT_TYPE = 0;
  CONNECTIONS = 1;
  MAGIC_PAIR = 2;
  SETUP = 3;
  SHARING = 4;
}<|MERGE_RESOLUTION|>--- conflicted
+++ resolved
@@ -16,6 +16,7 @@
 
 package location.nearby.proto;
 
+option optimize_for = LITE_RUNTIME;
 option java_package = "com.google.location.nearby.proto";
 option java_outer_classname = "NearbyClientEnums";
 option objc_class_prefix = "GNCP";
@@ -24,15 +25,6 @@
 enum UserType {
   UNKNOWN_USER_TYPE = 0;
   PRODUCTION = 1;
-<<<<<<< HEAD
-=======
-// nearby:google3-begin
-  MODULEFOOD = 2;
-  TEST = 3;
-  PRESTO_DOGFOOD = 4;
-  AUTO_TEST = 5;
-// nearby:google3-end
->>>>>>> 3e7bf307
 }
 
 // The client that is logging.
